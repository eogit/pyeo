import os
import sys
import logging
import datetime as dt
import glob
import re
import configparser
from sentinelhub import download_safe_format
from sentinelsat import SentinelAPI, geojson_to_wkt, read_geojson
import subprocess
import gdal
from osgeo import ogr, osr
import numpy as np
import numpy.ma as ma
from tempfile import TemporaryDirectory
import sklearn.ensemble as ens
from sklearn.model_selection import cross_val_score
from skimage import morphology as morph
import scipy.sparse as sp
import joblib
import shutil

import json
import csv

try:
    import requests
    import tenacity
    from planet import api as planet_api
    from multiprocessing.dummy import Pool
except ModuleNotFoundError:
    print("Requests, Tenacity, Planet and Multiprocessing are required for Planet data downloading")


class ForestSentinelException(Exception):
    pass


class StackImagesException(ForestSentinelException):
    pass


class CreateNewStacksException(ForestSentinelException):
    pass


class StackImageException(ForestSentinelException):
    pass


class BadS2Exception(ForestSentinelException):
    pass


def sent2_query(user, passwd, geojsonfile, start_date, end_date, cloud=50):
    """


    From Geospatial Learn by Ciaran Robb, embedded here for portability.

    A convenience function that wraps sentinelsat query & download

    Notes
    -----------

    I have found the sentinesat sometimes fails to download the second image,
    so I have written some code to avoid this - choose api = False for this

    Parameters
    -----------

    user : string
           username for esa hub

    passwd : string
             password for hub

    geojsonfile : string
                  AOI polygon of interest in EPSG 4326

    start_date : string
                 date of beginning of search

    end_date : string
               date of end of search

    output_folder : string
                    where you intend to download the imagery

    cloud : string (optional)
            include a cloud filter in the search


    """
    ##set up your copernicus username and password details, and copernicus download site... BE CAREFUL if you share this script with others though!
    log = logging.getLogger(__name__)
    api = SentinelAPI(user, passwd)
    footprint = geojson_to_wkt(read_geojson(geojsonfile))
    log.info("Sending query:\nfootprint: {}\nstart_date: {}\nend_date: {}\n cloud_cover: {} ".format(
        footprint, start_date, end_date, cloud))
    products = api.query(footprint,
                         date=(start_date, end_date), platformname="Sentinel-2",
                         cloudcoverpercentage="[0 TO {}]".format(cloud))
    return products


def init_log(log_path):
    """Sets up the log format and log handlers; one for stdout and to write to a file, 'log_path'.
     Returns the log for the calling script"""
    logging.basicConfig(format="%(asctime)s: %(levelname)s: %(message)s")
    formatter = logging.Formatter("%(asctime)s: %(levelname)s: %(message)s")
    log = logging.getLogger(__name__)
    log.setLevel(logging.DEBUG)
    file_handler = logging.FileHandler(log_path)
    file_handler.setLevel(logging.DEBUG)
    file_handler.setFormatter(formatter)
    log.addHandler(file_handler)
    log.info("****PROCESSING START****")
    return log


def create_file_structure(root):
    """Creates the file structure if it doesn't exist already"""
    os.chdir(root)
    dirs = [
        "images/",
        "images/L1/",
        "images/L2/",
        "images/merged/",
        "images/stacked/",
        "images/planet/",
        "composite/",
        "composite/L1",
        "composite/L2",
        "composite/merged",
        "output/",
        "output/categories",
        "output/probabilities",
        "output/report_image",
        "output/display_images",
        "log/"
    ]
    for dir in dirs:
        try:
            os.mkdir(dir)
        except FileExistsError:
            pass


def read_aoi(aoi_path):
    """Opens the geojson file for the aoi. If FeatureCollection, return the first feature."""
    with open(aoi_path ,'r') as aoi_fp:
        aoi_dict = json.load(aoi_fp)
        if aoi_dict["type"] == "FeatureCollection":
            aoi_dict = aoi_dict["features"][0]
        return aoi_dict


def check_for_new_s2_data(aoi_path, aoi_image_dir, conf):
    """Checks the S2 API for new data; if it's there, return the result"""
    # TODO: This isn't breaking properly on existing imagery
    # TODO: In fact, just clean this up completely, it's a bloody mess.
    # set up API for query
    log = logging.getLogger(__name__)
    user = conf['sent_2']['user']
    password = conf['sent_2']['pass']
    # Get last downloaded map date
    file_list = os.listdir(aoi_image_dir)
    datetime_regex = r"\d{8}T\d{6}"     # Regex that matches an S2 timestamp
    date_matches = re.finditer(datetime_regex, file_list.__str__())
    try:
        dates = [dt.datetime.strptime(date.group(0), '%Y%m%dT%H%M%S') for date in date_matches]
        last_date = max(dates)
        # Do the query
        result = sent2_query(user, password, aoi_path,
                             last_date.isoformat(timespec='seconds')+'Z',
                             dt.datetime.today().isoformat(timespec='seconds')+'Z')
        return result
    except ValueError:
        log.error("aoi_image_dir empty, please add a starting image")
        sys.exit(1)


def check_for_s2_data_by_date(aoi_path, start_date, end_date, conf):
    log = logging.getLogger(__name__)
    log.info("Querying for imagery between {} and {} for aoi {}".format(start_date, end_date, aoi_path))
    user = conf['sent_2']['user']
    password = conf['sent_2']['pass']
    start_timestamp = dt.datetime.strptime(start_date, '%Y%m%d').isoformat(timespec='seconds')+'Z'
    end_timestamp = dt.datetime.strptime(end_date, '%Y%m%d').isoformat(timespec='seconds')+'Z'
    result = sent2_query(user, password, aoi_path, start_timestamp, end_timestamp)
    log.info("Search returned {} images".format(len(result)))
    return result


def download_new_s2_data(new_data, aoi_image_dir):
    """Downloads new imagery from AWS. new_data is a dict from Sentinel_2"""
    log = logging.getLogger(__name__)
    for image in new_data:
        download_safe_format(product_id=new_data[image]['identifier'], folder=aoi_image_dir)
        log.info("Downloading {}".format(new_data[image]['identifier']))


def load_api_key(path_to_api):
    """Returns an API key from a single-line text file containing that API"""
    with open(path_to_api, 'r') as api_file:
        return api_file.read()


def get_planet_product_path(planet_dir, product):
    """Returns the path to a Planet product within a Planet directory"""
    planet_folder = os.path.dirname(planet_dir)
    product_file = glob.glob(planet_folder + '*' + product)
    return os.path.join(planet_dir, product_file)


def download_planet_image_on_day(aoi_path, date, out_path, api_key, item_type="PSScene4Band", search_name="auto",
                 asset_type="analytic", threads=5):
    """Queries and downloads all images on the date in the aoi given"""
    log = logging.getLogger(__name__)
    start_time = date + "T00:00:00.000Z"
    end_time = date + "T23:59:59.000Z"
    try:
        planet_query(aoi_path, start_time, end_time, out_path, api_key, item_type, search_name, asset_type, threads)
    except IndexError:
        log.warning("IndexError exception; likely no imagery available for chosen date")


def planet_query(aoi_path, start_date, end_date, out_path, api_key, item_type="PSScene4Band", search_name="auto",
                 asset_type="analytic", threads=5):
    """
    Downloads data from Planetlabs for a given time period in the given AOI

    Parameters
    ----------
    aoi : str
        Filepath of a single-polygon geojson containing the aoi

    start_date : str
        the inclusive start of the time window in UTC format

    end_date : str
        the inclusive end of the time window in UTC format

    out_path : filepath-like object
        A path to the output folder
        Any identically-named imagery will be overwritten

    item_type : str
        Image type to download (see Planet API docs)

    search_name : str
        A name to refer to the search (required for large searches)

    asset_type : str
        Planet asset type to download (see Planet API docs)

    threads : int
        The number of downloads to perform concurrently

    Notes
    -----
    IMPORTANT: Will not run for searches returning greater than 250 items.

    """
    feature = read_aoi(aoi_path)
    aoi = feature['geometry']
    session = requests.Session()
    session.auth = (api_key, '')
    search_request = build_search_request(aoi, start_date, end_date, item_type, search_name)
    search_result = do_quick_search(session, search_request)

    thread_pool = Pool(threads)
    threaded_dl = lambda item: activate_and_dl_planet_item(session, item, asset_type, out_path)
    thread_pool.map(threaded_dl, search_result)


def build_search_request(aoi, start_date, end_date, item_type, search_name):
    """Builds a search request for the planet API"""
    date_filter = planet_api.filters.date_range("acquired", gte=start_date, lte=end_date)
    aoi_filter = planet_api.filters.geom_filter(aoi)
    query = planet_api.filters.and_filter(date_filter, aoi_filter)
    search_request = planet_api.filters.build_search_request(query, [item_type])
    search_request.update({'name': search_name})
    return search_request


def do_quick_search(session, search_request):
    """Tries the quick search; returns a dict of features"""
    search_url = "https://api.planet.com/data/v1/quick-search"
    search_request.pop("name")
    print("Sending quick search")
    search_result = session.post(search_url, json=search_request)
    if search_result.status_code >= 400:
        raise requests.ConnectionError
    return search_result.json()["features"]


def do_saved_search(session, search_request):
    """Does a saved search; this doesn't seem to work yet."""
    search_url = "https://api.planet.com/data/v1/searches/"
    search_response = session.post(search_url, json=search_request)
    search_id = search_response.json()['id']
    if search_response.json()['_links'].get('_next_url'):
        return get_paginated_items(session)
    else:
        search_url = "https://api-planet.com/data/v1/searches/{}/results".format(search_id)
        response = session.get(search_url)
        items = response.content.json()["features"]
        return items


def get_paginated_items(session, search_id):
    """Let's leave this out for now."""
    raise Exception("pagination not handled yet")


class TooManyRequests(requests.RequestException):
    """Too many requests; do exponential backoff"""


@tenacity.retry(
    wait=tenacity.wait_exponential(),
    stop=tenacity.stop_after_delay(10000),
    retry=tenacity.retry_if_exception_type(TooManyRequests)
)
def activate_and_dl_planet_item(session, item, asset_type, file_path):
    """Activates and downloads a single planet item"""
    log = logging.getLogger(__name__)
    #  TODO: Implement more robust error handling here (not just 429)
    item_id = item["id"]
    item_type = item["properties"]["item_type"]
    item_url = "https://api.planet.com/data/v1/"+ \
        "item-types/{}/items/{}/assets/".format(item_type, item_id)
    item_response = session.get(item_url)
    log.info("Activating " + item_id)
    activate_response = session.post(item_response.json()[asset_type]["_links"]["activate"])
    while True:
        status = session.get(item_url)
        if status.status_code == 429:
            log.warning("ID {} too fast; backing off".format(item_id))
            raise TooManyRequests
        if status.json()[asset_type]["status"] == "active":
            break
    dl_link = status.json()[asset_type]["location"]
    item_fp = os.path.join(file_path, item_id + ".tif")
    log.info("Downloading item {} from {} to {}".format(item_id, dl_link, item_fp))
    # TODO Do we want the metadata in a separate file as well as embedded in the geotiff?
    with open(item_fp, 'wb+') as fp:
        image_response = session.get(dl_link)
        if image_response.status_code == 429:
            raise TooManyRequests
        fp.write(image_response.content)    # Don't like this; it might store the image twice. Check.
        log.info("Item {} download complete".format(item_id))


def apply_sen2cor(image_path, sen2cor_path, delete_unprocessed_image=False):
    """Applies sen2cor to the SAFE file at image_path. Returns the path to the new product."""
    # Here be OS magic. Since sen2cor runs in its own process, Python has to spin around and wait
    # for it; since it's doing that, it may as well be logging the output from sen2cor. This
    # approach can be multithreaded in future to process multiple image (1 per core) but that
    # will take some work to make sure they all finish before the program moves on.
    log = logging.getLogger(__name__)
    # added sen2cor_path by hb91
    log.info("calling subprocess: {}".format([sen2cor_path, image_path, '--resolution=10']))
    sen2cor_proc = subprocess.Popen([sen2cor_path, image_path, '--resolution=10'],
                                    stdout=subprocess.PIPE, stderr=subprocess.PIPE,
                                    universal_newlines=True)

    while True:
        nextline = sen2cor_proc.stdout.readline()
        if len(nextline) > 0:
            log.info(nextline)
        if nextline == '' and sen2cor_proc.poll() is not None:
            raise subprocess.CalledProcessError(-1, "L2A_Process")
        if "CRITICAL" in nextline:
            #log.error(nextline)
            raise subprocess.CalledProcessError(-1, "L2A_Process")

    log.info("sen2cor processing finished for {}".format(image_path))
    if delete_unprocessed_image:
        log.info("removing {}".format(image_path))
        shutil.rmtree(image_path)
    return image_path.replace("MSIL1C", "MSIL2A")


def atmospheric_correction(in_directory, out_directory, sen2cor_path, delete_unprocessed_image=False):
    """Applies Sen2cor cloud correction to level 1C images"""
    log = logging.getLogger(__name__)
    images = [image for image in os.listdir(in_directory)
              if image.startswith('MSIL1C', 4)]
    # Opportunity for multithreading here
    for image in images:
        log.info("Atmospheric correction of {}".format(image))
        image_path = os.path.join(in_directory, image)
        #image_timestamp = get_sen_2_image_timestamp(image)
        if glob.glob(os.path.join(out_directory, image.replace("MSIL1C", "MSIL2A"))):
            log.warning("{} exists. Skipping.".format(image.replace("MSIL1C", "MSIL2A")))
            continue
        try:
            l2_path = apply_sen2cor(image_path, sen2cor_path, delete_unprocessed_image=delete_unprocessed_image)
        except subprocess.CalledProcessError:
            log.error("Atmospheric correction failed for {}. Moving on to next image.".format(image))
            pass
        else:
            l2_name = os.path.basename(l2_path)
            log.info("L2  path: {}".format(l2_path))
            log.info("New path: {}".format(os.path.join(out_directory, l2_name)))
            os.rename(l2_path, os.path.join(out_directory, l2_name))


def clean_l2_data(l2_SAFE_file, resolution="10m", warning=True):
    """Removes any directories that don't have band 2, 3, 4 or 8 in the specified resolution folder
    If warning=True, prompts first."""
    log = logging.getLogger(__name__)
    log.info("Checking {} for incomplete {} imagery".format(l2_SAFE_file, resolution))
    granule_path = r"GRANULE/*/IMG_DATA/R{}/*_B0[8,4,3,2]_*.jp2".format(resolution)
    image_glob = os.path.join(l2_SAFE_file, granule_path)
    if not glob.glob(image_glob):
        if warning:
            if not input("About to delete {}: Y/N?".format(l2_SAFE_file)).upper().startswith("Y"):
                return
        log.warning("Removing {}".format(l2_SAFE_file))
        shutil.rmtree(l2_SAFE_file)


def clean_l2_dir(l2_dir, resolution="10m", warning=True):
    """Calls clean_l2_data on every SAFE file in l2_dir"""
    log = logging.getLogger(__name__)
    log.info("Scanning {} for incomplete SAFE files".format(l2_dir))
    for safe_file_path in [os.path.join(l2_dir, safe_file_name) for safe_file_name in os.listdir(l2_dir)]:
        clean_l2_data(safe_file_path, resolution, warning)


def clean_aoi(aoi_dir, images_to_keep = 4, warning=True):
    """Removes all but the last images_to_keep newest images in the L1, L2, merged, stacked and
    composite directories. Will not affect the output folder."""
    l1_list = sort_by_timestamp(os.listdir(os.path.join(aoi_dir, "images/L1")), recent_first=True)
    l2_list = sort_by_timestamp(os.listdir(os.path.join(aoi_dir, "images/L2")), recent_first=True)
    comp_l1_list = sort_by_timestamp(os.listdir(os.path.join(aoi_dir, "composite/L2")), recent_first=True)
    comp_l2_list = sort_by_timestamp(os.listdir(os.path.join(aoi_dir, "composite/L2")), recent_first=True)
    merged_list = sort_by_timestamp(
        [image for image in os.listdir(os.path.join(aoi_dir, "images/merged")) if image.endswith(".tif")],
        recent_first=True)
    stacked_list = sort_by_timestamp(
        [image for image in os.listdir(os.path.join(aoi_dir, "images/stacked")) if image.endswith(".tif")],
        recent_first=True)
    comp_merged_list = sort_by_timestamp(
        [image for image in os.listdir(os.path.join(aoi_dir, "composite/merged")) if image.endswith(".tif")],
        recent_first=True)
    for image_list in (l1_list, l2_list, comp_l1_list, comp_l2_list):
        for safe_file in image_list[images_to_keep:]:
            os.rmdir(safe_file)
    for image_list in (merged_list, stacked_list, comp_merged_list):
        for image in image_list[images_to_keep:]:
            os.remove(image)
            os.remove(image.rsplit('.')(0)+".msk")


def create_matching_dataset(in_dataset, out_path,
                            format="GTiff", bands=1, datatype = None):
    """Creates an empty gdal dataset with the same dimensions, projection and geotransform. Defaults to 1 band.
    Datatype is set from the first layer of in_dataset if unspecified"""
    driver = gdal.GetDriverByName(format)
    if datatype is None:
        datatype = in_dataset.GetRasterBand(1).DataType
    out_dataset = driver.Create(out_path,
                                xsize=in_dataset.RasterXSize,
                                ysize=in_dataset.RasterYSize,
                                bands=bands,
                                eType=datatype)
    out_dataset.SetGeoTransform(in_dataset.GetGeoTransform())
    out_dataset.SetProjection(in_dataset.GetProjection())
    return out_dataset


def create_new_stacks(image_dir, stack_dir):
    """
    Creates new stacks with with adjacent image acquisition dates. Threshold; how small a part
    of the latest_image will be before it's considered to be fully processed.
    New_image_name must exist inside image_dir.

    Step 1: Sort directory as follows:
            Relative Orbit number (RO4O), then Tile Number (T15PXT), then
            Datatake sensing start date (YYYYMMDD) and time(THHMMSS).
            newest first.
    Step 2: For each tile number:
            new_data_polygon = bounds(new_image_name)
    Step 3: For each tiff image coverring that tile, work backwards in time:
            a. Check if it intersects new_data_polygon
            b. If it does
               - add to a to_be_stacked list,
               - subtract it's bounding box from new_data_polygon.
            c. If new_data_polygon drops having a total area less than threshold, stop.
    Step 4: Stack new rasters for each tile in new_data list.
    """
    log = logging.getLogger(__name__)
    new_images = []
    tiles = get_sen_2_tiles(image_dir)
    tiles = list(set(tiles)) # eliminate duplicates
    n_tiles = len(tiles)
    log.info("Found {} unique tile IDs for stacking:".format(n_tiles))
    for tile in tiles:
        log.info("   {}".format(tile))  # Why in its own loop?
    for tile in tiles:
        log.info("Tile ID for stacking: {}".format(tile))
        safe_files = glob.glob(os.path.join(image_dir, "*" + tile + "*.tif")) # choose all files with that tile ID
        if len(safe_files) == 0:
            raise CreateNewStacksException("Image_dir is empty: {}".format(os.path.join(image_dir, tile + "*.tif")))
        else:
            safe_files = sort_by_timestamp(safe_files)
            log.info("Image file list for pairwise stacking for this tile:")
            for file in safe_files:
                log.info("   {}".format(file))
            latest_image_path = safe_files[0]
            for image in safe_files[1:]:
                new_images.append(stack_old_and_new_images(image, latest_image_path, stack_dir))
                latest_image_path = image
    return new_images


def get_sen_2_tiles(image_dir):
    """
    gets the list of tiles present in the directory
    """
    image_files = glob.glob(os.path.join(image_dir, "*.tif"))
    if len(image_files) == 0:
        raise CreateNewStacksException("Image_dir is empty")
    else:
        tiles = []
        for image_file in image_files:
            tile = get_sen_2_image_tile(image_file)
            tiles.append(tile)
    return tiles


def sort_by_timestamp(strings, recent_first=True):
    """Takes a list of strings that contain sen2 timestamps and returns them sorted, most recent first. Does not
    guarantee ordering of strings with the same timestamp."""
    strings.sort(key=lambda x: get_image_acquisition_time(x), reverse=recent_first)
    return strings


def get_image_acquisition_time(image_name):
    """Gets the datetime object from a .safe filename of a planet image. No test."""
    return dt.datetime.strptime(get_sen_2_image_timestamp(image_name), '%Y%m%dT%H%M%S')


def open_dataset_from_safe(safe_file_path, band, resolution = "10m"):
    """Opens a dataset given a safe file. Give band as a string."""
    image_glob = r"GRANULE/*/IMG_DATA/R{}/*_{}_{}.jp2".format(resolution, band, resolution)
    # edited by hb91
    #image_glob = r"GRANULE/*/IMG_DATA/*_{}.jp2".format(band)
    fp_glob = os.path.join(safe_file_path, image_glob)
    image_file_path = glob.glob(fp_glob)
    out = gdal.Open(image_file_path[0])
    return out


def aggregate_and_mask_10m_bands(in_dir, out_dir, cloud_threshold = 60, cloud_model_path=None, buffer_size=0):
<<<<<<< HEAD
    """For every .SAFE file in a directory, aggregates all 10m resolution bands into a single geotif
=======
    """For every .SAFE folder in in_dir, stacks band 2,3,4 and 8  bands into a single geotif
>>>>>>> 10f0ea35
     and creates a cloudmask from the sen2cor confidence layer and RandomForest model if provided"""
    log = logging.getLogger(__name__)
    safe_file_path_list = [os.path.join(in_dir, safe_file_path) for safe_file_path in os.listdir(in_dir)]
    for safe_dir in safe_file_path_list:
        log.info("----------------------------------------------------")
        log.info("Merging 10m bands in SAFE dir: {}".format(safe_dir))
        out_path = os.path.join(out_dir, get_sen_2_granule_id(safe_dir)) + ".tif"
        log.info("Output file: {}".format(out_path))
        stack_sentinel_2_bands(safe_dir, out_path, band='10m')
        if cloud_model_path:
            with TemporaryDirectory() as td:
                temp_model_mask_path = os.path.join(td, "temp_model.msk")
                confidence_mask_path = create_mask_from_confidence_layer(out_path, safe_dir, cloud_threshold)
                create_mask_from_model(out_path, cloud_model_path, temp_model_mask_path, buffer_size=10)
                combine_masks((temp_model_mask_path, confidence_mask_path), get_mask_path(out_path),
                              combination_func="or")
        else:
            create_mask_from_confidence_layer(out_path, safe_dir, cloud_threshold, buffer_size)


def stack_sentinel_2_bands(safe_dir, out_image_path, band = "10m"):
    """Stacks the contents of a .SAFE granule directory into a single geotiff"""
    log = logging.getLogger(__name__)
    granule_path = r"GRANULE/*/IMG_DATA/R{}/*_B0[8,4,3,2]_{}.jp2".format(band, band)
    image_glob = os.path.join(safe_dir, granule_path)
    file_list = glob.glob(image_glob)
    file_list.sort()   # Sorting alphabetically gives the right order for bands
    if not file_list:
        log.error("No 10m imagery present in {}".format(safe_dir))
        raise BadS2Exception
    stack_images(file_list, out_image_path, geometry_mode="intersect")
    return out_image_path


def stack_old_and_new_images(old_image_path, new_image_path, out_dir, create_combined_mask=True):
    """
    Stacks two images with the same tile
    Names the result with the two timestamps.
    First, decompose the granule ID into its components:
    e.g. S2A, MSIL2A, 20180301, T162211, N0206, R040, T15PXT, 20180301, T194348
    are the mission ID(S2A/S2B), product level(L2A), datatake sensing start date (YYYYMMDD) and time(THHMMSS),
    the Processing Baseline number (N0206), Relative Orbit number (RO4O), Tile Number field (T15PXT),
    followed by processing run date and then time
    """
    log = logging.getLogger(__name__)
    tile_old = get_sen_2_image_tile(old_image_path)
    tile_new = get_sen_2_image_tile(new_image_path)
    if (tile_old == tile_new):
        log.info("Stacking {} and".format(old_image_path))
        log.info("         {}".format(new_image_path))
        old_timestamp = get_sen_2_image_timestamp(os.path.basename(old_image_path))
        new_timestamp = get_sen_2_image_timestamp(os.path.basename(new_image_path))
        out_path = os.path.join(out_dir, tile_new + '_' + old_timestamp + '_' + new_timestamp)
        log.info("Output stacked file: {}".format(out_path + ".tif"))
        stack_images([old_image_path, new_image_path], out_path + ".tif")
        if create_combined_mask:
            out_mask_path = out_path + ".msk"
            old_mask_path = get_mask_path(old_image_path)
            new_mask_path = get_mask_path(new_image_path)
            combine_masks([old_mask_path, new_mask_path], out_mask_path, combination_func="and", geometry_func="intersect")
        return out_path + ".tif"
    else:
        log.error("Tiles  of the two images do not match. Aborted.")


def get_sen_2_image_timestamp(image_name):
    """Returns the timestamps part of a Sentinel 2 image"""
    timestamp_re = r"\d{8}T\d{6}"
    ts_result = re.search(timestamp_re, image_name)
    return ts_result.group(0)


def get_sen_2_image_orbit(image_name):
    """Returns the relative orbit number of a Sentinel 2 image"""
    tmp1 = image_name.split("/")[-1]  # remove path
    tmp2 = tmp1.split(".")[0] # remove file extension
    comps = tmp2.split("_") # decompose
    return comps[4]


def get_sen_2_image_tile(image_name):
    """Returns the tile number of a Sentinel 2 image"""
    tmp1 = image_name.split("/")[-1]  # remove path
    tmp2 = tmp1.split(".")[0] # remove file extension
    comps = tmp2.split("_") # decompose
    return comps[5]


def get_sen_2_granule_id(safe_dir):
    """Returns the unique ID of a Sentinel 2 granule from a SAFE directory path"""
    """At present, only works for LINUX"""
    tmp = safe_dir.split("/")[-1] # removes path to SAFE directory
    id  = tmp.split(".")[0] # removes ".SAFE" from the ID name
    return id


def get_pyeo_timestamp(image_name):
    """Returns a list of all timestamps in a Pyeo image."""
    timestamp_re = r"\d{14}"
    ts_result = re.search(timestamp_re, image_name)
    return ts_result.group(0)


def stack_images(raster_paths, out_raster_path,
                 geometry_mode="intersect", format="GTiff", datatype=gdal.GDT_Int32):
    """Stacks multiple images in image_paths together, using the information of the top image.
    geometry_mode can be "union" or "intersect" """
    log = logging.getLogger(__name__)
    log.info("Stacking images {}".format(raster_paths))
    if len(raster_paths) <= 1:
        raise StackImagesException("stack_images requires at least two input images")
    rasters = [gdal.Open(raster_path) for raster_path in raster_paths]
    total_layers = sum(raster.RasterCount for raster in rasters)
    projection = rasters[0].GetProjection()
    in_gt = rasters[0].GetGeoTransform()
    x_res = in_gt[1]
    y_res = in_gt[5]*-1   # Y resolution in agt is -ve for Maths reasons
    combined_polygons = get_combined_polygon(rasters, geometry_mode)

    # Creating a new gdal object
    out_raster = create_new_image_from_polygon(combined_polygons, out_raster_path, x_res, y_res,
                                               total_layers, projection, format, datatype)

    # I've done some magic here. GetVirtualMemArray lets you change a raster directly without copying
    out_raster_array = out_raster.GetVirtualMemArray(eAccess=gdal.GF_Write)
    present_layer = 0
    for i, in_raster in enumerate(rasters):
        log.info("Stacking image {}".format(i))
        in_raster_array = in_raster.GetVirtualMemArray()
        out_x_min, out_x_max, out_y_min, out_y_max = pixel_bounds_from_polygon(out_raster, combined_polygons)
        in_x_min, in_x_max, in_y_min, in_y_max = pixel_bounds_from_polygon(in_raster, combined_polygons)
        if len(in_raster_array.shape) == 2:
            in_raster_array = np.expand_dims(in_raster_array, 0)
        # Gdal does band, y, x
        out_raster_view = out_raster_array[
                      present_layer:  present_layer + in_raster.RasterCount,
                      out_y_min: out_y_max,
                      out_x_min: out_x_max
                      ]
        in_raster_view = in_raster_array[
                    0:in_raster.RasterCount,
                    in_y_min: in_y_max,
                    in_x_min: in_x_max
                    ]
        np.copyto(out_raster_view, in_raster_view)
        out_raster_view = None
        in_raster_view = None
        present_layer += in_raster.RasterCount
    out_raster_array = None
    out_raster = None


def mosaic_images(raster_paths, out_raster_file, format="GTiff", datatype=gdal.GDT_Int32, nodata = 0):
    """
    Mosaics multiple images with the same number of layers into one single image. Overwrites
    overlapping pixels with the value furthest down raster_paths. Takes projection from the first
    raster.

    TODO: consider using GDAL:

    gdal_merge.py [-o out_filename] [-of out_format] [-co NAME=VALUE]*
              [-ps pixelsize_x pixelsize_y] [-tap] [-separate] [-q] [-v] [-pct]
              [-ul_lr ulx uly lrx lry] [-init "value [value...]"]
              [-n nodata_value] [-a_nodata output_nodata_value]
              [-ot datatype] [-createonly] input_files
    """

    # This, again, is very similar to stack_rasters
    log = logging.getLogger(__name__)
    log.info("Beginning mosaic")
    rasters = [gdal.Open(raster_path) for raster_path in raster_paths]
    projection = rasters[0].GetProjection()
    in_gt = rasters[0].GetGeoTransform()
    x_res = in_gt[1]
    y_res = in_gt[5] * -1  # Y resolution in agt is -ve for Maths reasons
    combined_polyon = get_combined_polygon(rasters, geometry_mode='union')
    layers = rasters[0].RasterCount
    out_raster = create_new_image_from_polygon(combined_polyon, out_raster_file, x_res, y_res, layers,
                                               projection, format, datatype)
    log.info("New empty image created at {}".format(out_raster_file))
    out_raster_array = out_raster.GetVirtualMemArray(eAccess=gdal.GF_Write)
    for i, raster in enumerate(rasters):
        log.info("Now mosaicking raster no. {}".format(i))
        in_raster_array = raster.GetVirtualMemArray()
        if len(in_raster_array.shape) == 2:
            in_raster_array = np.expand_dims(in_raster_array, 0)
        in_bounds = get_raster_bounds(raster)
        out_x_min, out_x_max, out_y_min, out_y_max = pixel_bounds_from_polygon(out_raster, in_bounds)
        out_raster_view = out_raster_array[:, out_y_min: out_y_max, out_x_min: out_x_max]
        np.copyto(out_raster_view, in_raster_array, where=in_raster_array != nodata)
        in_raster_array = None
        out_raster_view = None
    log.info("Raster mosaicking done")
    out_raster_array = None


def composite_images_with_mask(in_raster_path_list, composite_out_path, format="GTiff"):
    """Works down in_raster_path_list, updating pixels in composite_out_path if not masked. Masks are assumed to
    be a binary .msk file with the same path as their corresponding image. All images must have the same
    number of layers and resolution, but do not have to be perfectly on top of each other. If it does not exist,
    composite_out_path will be created. Takes projection, resolution, ect from first band of first raster in list."""

    log = logging.getLogger(__name__)
    driver = gdal.GetDriverByName(format)
    in_raster_list = [gdal.Open(raster) for raster in in_raster_path_list]
    projection = in_raster_list[0].GetProjection()
    in_gt = in_raster_list[0].GetGeoTransform()
    x_res = in_gt[1]
    y_res = in_gt[5] * -1
    n_bands = in_raster_list[0].RasterCount
    temp_band = in_raster_list[0].GetRasterBand(1)
    datatype = temp_band.DataType
    temp_band = None

    # Creating output image + array
    log.info("Creating composite at {}".format(composite_out_path))
    log.info("Composite info: x_res: {}, y_res: {}, {} bands, datatype: {}, projection: {}"
             .format(x_res, y_res, n_bands, datatype, projection))
    out_bounds = get_combined_polygon(in_raster_list, geometry_mode="union")
    composite_image = create_new_image_from_polygon(out_bounds, composite_out_path, x_res, y_res, n_bands,
                                                    projection, format, datatype)
    output_array = composite_image.GetVirtualMemArray(eAccess=gdal.gdalconst.GF_Write)
    if len(output_array.shape) == 2:
        output_array = np.expand_dims(output_array, 0)

    mask_paths = []

    for i, in_raster in enumerate(in_raster_list):
        # Get a view of in_raster according to output_array
        log.info("Adding {} to composite".format(in_raster_path_list[i]))
        in_bounds = get_raster_bounds(in_raster)
        x_min, x_max, y_min, y_max = pixel_bounds_from_polygon(composite_image, in_bounds)
        output_view = output_array[:, y_min:y_max, x_min:x_max]

        # Move every unmasked pixel in in_raster to output_view
        mask_paths.append(get_mask_path(in_raster_path_list[i]))
        log.info("Mask for {} at {}".format(in_raster_path_list[i], mask_paths[i]))
        in_masked = get_masked_array(in_raster, mask_paths[i])
        np.copyto(output_view, in_masked, where=np.logical_not(in_masked.mask))

        # Deallocate
        output_view = None
        in_masked = None

    output_array = None
    output_image = None
    log.info("Composite done")
    log.info("Creating composite mask at {}".format(composite_out_path.rsplit(".")[0]+".msk"))
    combine_masks(mask_paths, composite_out_path.rsplit(".")[0]+".msk", combination_func='or', geometry_func="union")
    return composite_out_path


def composite_directory(image_dir, composite_out_dir, format="GTiff"):
    """Composites every image in image_dir, assumes all have associated masks.  Will
     place a file named composite_[last image date].tif inside composite_out_dir"""
    log = logging.getLogger(__name__)
    log.info("Compositing {}".format(image_dir))
    sorted_image_paths = [os.path.join(image_dir, image_name) for image_name
                          in sort_by_timestamp(os.listdir(image_dir), recent_first=False)
                          if image_name.endswith(".tif")]
    last_timestamp = get_image_acquisition_time(sorted_image_paths[-1])
    composite_out_path = os.path.join(composite_out_dir, "composite_{}".format(last_timestamp))
    composite_images_with_mask(sorted_image_paths, composite_out_path, format)


def change_from_composite(image_path, composite_path, model_path, class_out_path, prob_out_path):
    """Generates a change map comparing an image with a composite"""
    with TemporaryDirectory() as td:
        stacked_path = os.path.join(td, "comp_stack.tif")
        stack_images((composite_path, image_path), stacked_path)
        classify_image(stacked_path, model_path, class_out_path, prob_out_path)


def get_masked_array(raster, mask_path, fill_value = -9999):
    """Returns a numpy.mask masked array for the raster.
    Masked pixels are FALSE in the mask image (multiplicateive map),
    but TRUE in the masked_array (nodata pixels)"""
    mask = gdal.Open(mask_path)
    mask_array = mask.GetVirtualMemArray()
    raster_array = raster.GetVirtualMemArray()
    # If the shapes do not match, assume single-band mask for multi-band raster
    if len(mask_array.shape) == 2 and len(raster_array.shape) == 3:
        mask_array = project_array(mask_array, raster_array.shape[0], 0)
    return np.ma.array(raster_array, mask=np.logical_not(mask_array))


def project_array(array_in, depth, axis):
    """Returns a new array with an extra dimension. Data is projected along that dimension to depth."""
    array_in = np.expand_dims(array_in, axis)
    array_in = np.repeat(array_in, depth, axis)
    return array_in


def flatten_probability_image(prob_image, out_path):
    """Produces a single-band raster containing the highest certainties in a input probablility raster"""
    prob_raster = gdal.Open(prob_image)
    out_raster = create_matching_dataset(prob_raster, out_path, bands=1)
    prob_array = prob_raster.GetVirtualMemArray()
    out_array = out_raster.GetVirtualMemArray(eAccess=gdal.GA_Update)
    out_array[:, :] = prob_array.max(axis=0)
    out_array = None
    prob_array = None
    out_raster = None
    prob_raster = None


def get_combined_polygon(rasters, geometry_mode ="intersect"):
    """Calculates the overall polygon boundary for multiple rasters"""
    raster_bounds = []
    for in_raster in rasters:
        raster_bounds.append(get_raster_bounds(in_raster))
    # Calculate overall bounding box based on either union or intersection of rasters
    if geometry_mode == "intersect":
        combined_polygons = multiple_intersection(raster_bounds)
    elif geometry_mode == "union":
        combined_polygons = multiple_union(raster_bounds)
    else:
        raise Exception("Invalid geometry mode")
    return combined_polygons


def multiple_union(polygons):
    """Takes a list of polygons and returns a geometry representing the union of all of them"""
    # Note; I can see this maybe failing(or at least returning a multipolygon)
    # if two consecutive polygons do not overlap at all. Keep eye on.
    running_union = polygons[0]
    for polygon in polygons[1:]:
        running_union = running_union.Union(polygon)
    return running_union.Simplify(0)


def pixel_bounds_from_polygon(raster, polygon):
    """Returns the pixel coordinates of the bounds of the
     intersection between polygon and raster """
    raster_bounds = get_raster_bounds(raster)
    intersection = get_poly_intersection(raster_bounds, polygon)
    bounds_geo = intersection.Boundary()
    x_min_geo, x_max_geo, y_min_geo, y_max_geo = bounds_geo.GetEnvelope()
    (x_min_pixel, y_min_pixel) = point_to_pixel_coordinates(raster, (x_min_geo, y_min_geo))
    (x_max_pixel, y_max_pixel) = point_to_pixel_coordinates(raster, (x_max_geo, y_max_geo))
    # Kludge time: swap the two values around if they are wrong
    if x_min_pixel >= x_max_pixel:
        x_min_pixel, x_max_pixel = x_max_pixel, x_min_pixel
    if y_min_pixel >= y_max_pixel:
        y_min_pixel, y_max_pixel = y_max_pixel, y_min_pixel
    return x_min_pixel, x_max_pixel, y_min_pixel, y_max_pixel


def point_to_pixel_coordinates(raster, point, oob_fail=False):
    """Returns a tuple (x_pixel, y_pixel) in a georaster raster corresponding to the point.
    Point can be an ogr point object, a wkt string or an x, y tuple or list. Assumes north-up non rotated.
    Will floor() decimal output"""
    # Equation is rearrangement of section on affinine geotransform in http://www.gdal.org/gdal_datamodel.html
    if isinstance(point, str):
        point = ogr.CreateGeometryFromWkt(point)
        x_geo = point.GetX()
        y_geo = point.GetY()
    if isinstance(point, list) or isinstance(point, tuple):  # There is a more pythonic way to do this
        x_geo = point[0]
        y_geo = point[1]
    if isinstance(point, ogr.Geometry):
        x_geo = point.GetX()
        y_geo = point.GetY()
    gt = raster.GetGeoTransform()
    x_pixel = int(np.floor((x_geo - gt[0])/gt[1]))
    y_pixel = int(np.floor((y_geo - gt[3])/gt[5]))  # y resolution is -ve
    return x_pixel, y_pixel


def multiple_intersection(polygons):
    """Takes a list of polygons and returns a geometry representing the intersection of all of them"""
    running_intersection = polygons[0]
    for polygon in polygons[1:]:
        running_intersection = running_intersection.Intersection(polygon)
    return running_intersection.Simplify(0)


def stack_and_trim_images(old_image_path, new_image_path, aoi_path, out_image):
    """Stacks an old and new S2 image and trims to within an aoi"""
    log = logging.getLogger(__name__)
    if os.path.exists(out_image):
        log.warning("{} exists, skipping.")
        return
    with TemporaryDirectory() as td:
        old_clipped_image_path = os.path.join(td, "old.tif")
        new_clipped_image_path = os.path.join(td, "new.tif")
        clip_raster(old_image_path, aoi_path, old_clipped_image_path)
        clip_raster(new_image_path, aoi_path, new_clipped_image_path)
        stack_images([old_clipped_image_path, new_clipped_image_path],
                     out_image, geometry_mode="intersect")


def clip_raster(raster_path, aoi_path, out_path, srs_id=4326):
    """Clips a raster at raster_path to a shapefile given by aoi_path. Assumes a shapefile only has one polygon.
    Will np.floor() when converting from geo to pixel units and np.absolute() y resolution form geotransform."""
    # https://gis.stackexchange.com/questions/257257/how-to-use-gdal-warp-cutline-option
    with TemporaryDirectory() as td:
        srs = osr.SpatialReference()
        srs.ImportFromEPSG(srs_id)
        intersection_path = os.path.join(td, 'intersection')
        raster = gdal.Open(raster_path)
        in_gt = raster.GetGeoTransform()
        aoi = ogr.Open(aoi_path)
        intersection = get_aoi_intersection(raster, aoi)
        min_x_geo, max_x_geo, min_y_geo, max_y_geo = intersection.GetEnvelope()
        width_pix = int(np.floor(max_x_geo - min_x_geo)/in_gt[1])
        height_pix = int(np.floor(max_y_geo - min_y_geo)/np.absolute(in_gt[5]))
        new_geotransform = (min_x_geo, in_gt[1], 0, min_y_geo, 0, in_gt[5])
        write_polygon(intersection, intersection_path)
        clip_spec = gdal.WarpOptions(
            format="GTiff",
            cutlineDSName=intersection_path,
            cropToCutline=True,
            width=width_pix,
            height=height_pix,
            srcSRS=srs,
            dstSRS=srs
        )
        out = gdal.Warp(out_path, raster, options=clip_spec)
        out.SetGeoTransform(new_geotransform)
        out = None


def write_polygon(polygon, out_path, srs_id=4326):
    """Saves a polygon to a shapefile"""
    driver = ogr.GetDriverByName("ESRI Shapefile")
    data_source = driver.CreateDataSource(out_path)
    srs = osr.SpatialReference()
    srs.ImportFromEPSG(srs_id)
    layer = data_source.CreateLayer(
        "geometry",
        srs,
        geom_type=ogr.wkbPolygon)
    feature_def = layer.GetLayerDefn()
    feature = ogr.Feature(feature_def)
    feature.SetGeometry(polygon)
    layer.CreateFeature(feature)
    data_source.FlushCache()
    data_source = None


def get_aoi_intersection(raster, aoi):
    """Returns a wkbPolygon geometry with the intersection of a raster and an aoi"""
    raster_shape = get_raster_bounds(raster)
    aoi.GetLayer(0).ResetReading()  # Just in case the aoi has been accessed by something else
    aoi_feature = aoi.GetLayer(0).GetFeature(0)
    aoi_geometry = aoi_feature.GetGeometryRef()
    return aoi_geometry.Intersection(raster_shape)


def get_raster_intersection(raster1, raster2):
    """Returns a wkbPolygon geometry with the intersection of two raster bounding boxes"""
    bounds_1 = get_raster_bounds(raster1)
    bounds_2 = get_raster_bounds(raster2)
    return bounds_1.Intersection(bounds_2)


def get_poly_intersection(poly1, poly2):
    """Trivial function returns the intersection between two polygons. No test."""
    return poly1.Intersection(poly2)


def check_overlap(raster, aoi):
    """Checks that a raster and an AOI overlap"""
    raster_shape = get_raster_bounds(raster)
    aoi_shape = get_aoi_bounds(aoi)
    if raster_shape.Intersects(aoi_shape):
        return True
    else:
        return False


def get_raster_bounds(raster):
    """Returns a wkbPolygon geometry with the bounding rectangle of a raster calculate from its geotransform"""
    raster_bounds = ogr.Geometry(ogr.wkbLinearRing)
    geotrans = raster.GetGeoTransform()
    top_left_x = geotrans[0]
    top_left_y = geotrans[3]
    width = geotrans[1]*raster.RasterXSize
    height = geotrans[5]*raster.RasterYSize * -1  # RasterYSize is +ve, but geotransform is -ve so this should go good
    raster_bounds.AddPoint(top_left_x, top_left_y)
    raster_bounds.AddPoint(top_left_x + width, top_left_y)
    raster_bounds.AddPoint(top_left_x + width, top_left_y - height)
    raster_bounds.AddPoint(top_left_x, top_left_y - height)
    raster_bounds.AddPoint(top_left_x, top_left_y)
    bounds_poly = ogr.Geometry(ogr.wkbPolygon)
    bounds_poly.AddGeometry(raster_bounds)
    return bounds_poly


def get_raster_size(raster):
    """Return the height and width of a raster"""
    geotrans = raster.GetGeoTransform()
    width = geotrans[1]*raster.RasterXSize
    height = geotrans[5]*raster.RasterYSize
    return width, height


def get_aoi_bounds(aoi):
    """Returns a wkbPolygon geometry with the bounding rectangle of a single-polygon shapefile"""
    aoi_bounds = ogr.Geometry(ogr.wkbLinearRing)
    (x_min, x_max, y_min, y_max) = aoi.GetLayer(0).GetExtent()
    aoi_bounds.AddPoint(x_min, y_min)
    aoi_bounds.AddPoint(x_max, y_min)
    aoi_bounds.AddPoint(x_max, y_max)
    aoi_bounds.AddPoint(x_min, y_max)
    aoi_bounds.AddPoint(x_min, y_min)
    bounds_poly = ogr.Geometry(ogr.wkbPolygon)
    bounds_poly.AddGeometry(aoi_bounds)
    return bounds_poly


def get_aoi_size(aoi):
    """Returns the width and height of the bounding box of an aoi. No test"""
    (x_min, x_max, y_min, y_max) = aoi.GetLayer(0).GetExtent()
    out = (x_max - x_min, y_max-y_min)
    return out


def get_poly_size(poly):
    """Returns the width and height of a bounding box of a polygon. No test"""
    boundary = poly.Boundary()
    x_min, y_min, not_needed = boundary.GetPoint(0)
    x_max, y_max, not_needed = boundary.GetPoint(2)
    out = (x_max - x_min, y_max-y_min)
    return out


def create_mask_from_model(image_path, model_path, model_clear=0, num_chunks=10, buffer_size=0):
    """Returns a multiplicative mask (0 for cloud, shadow or haze, 1 for clear) built from the model at model_path."""
    with TemporaryDirectory() as td:
        log = logging.getLogger(__name__)
        log.info("Building cloud mask for {} with model {}".format(image_path, model_path))
        temp_mask_path = os.path.join(td, "cat_mask.tif")
        classify_image(image_path, model_path, temp_mask_path, num_chunks=10)
        temp_mask = gdal.Open(temp_mask_path, gdal.GA_Update)
        temp_mask_array = temp_mask.GetVirtualMemArray()
        mask_path = get_mask_path(image_path)
        mask = create_matching_dataset(temp_mask, mask_path, datatype=gdal.GDT_Byte)
        mask_array = mask.GetVirtualMemArray(eAccess=gdal.GF_Write)
        mask_array[:, :] = np.where(temp_mask_array != model_clear, 0, 1)
        temp_mask_array = None
        mask_array = None
        temp_mask = None
        mask = None
        if buffer_size:
            buffer_mask_in_place(mask_path, buffer_size)
        log.info("Cloud mask for {} saved in {}".format(image_path, mask_path))
        return mask_path


def create_mask_from_confidence_layer(image_path, l2_safe_path, cloud_conf_threshold = 30, buffer_size = 0):
    """Creates a multiplicative binary mask where cloudy pixels are 0 and non-cloudy pixels are 1"""
    log = logging.getLogger(__name__)
    log.info("Creating mask for {} with {} confidence threshold".format(image_path, cloud_conf_threshold))
    cloud_glob = "GRANULE/*/QI_DATA/MSK_CLDPRB_20m.jp2"
    cloud_path = glob.glob(os.path.join(l2_safe_path, cloud_glob))[0]
    cloud_image = gdal.Open(cloud_path)
    cloud_confidence_array = cloud_image.GetVirtualMemArray()
    mask_array = (cloud_confidence_array < cloud_conf_threshold)
    cloud_confidence_array = None

    mask_path = get_mask_path(image_path)
    mask_image = create_matching_dataset(cloud_image, mask_path)
    mask_image_array = mask_image.GetVirtualMemArray(eAccess=gdal.GF_Write)
    np.copyto(mask_image_array, mask_array)
    mask_image_array = None
    cloud_image = None
    mask_image = None
    resample_image_in_place(mask_path, 10)
    if buffer_size:
        buffer_mask_in_place(mask_path, buffer_size)
    log.info("Mask created at {}".format(mask_path))
    return mask_path


def get_mask_path(image_path):
    """A gdal mask is an image with the same name as the image it's masking, but with a .msk extension"""
    image_name = os.path.basename(image_path)
    image_dir = os.path.dirname(image_path)
    mask_name = image_name.rsplit('.')[0] + ".msk"
    mask_path = os.path.join(image_dir, mask_name)
    return mask_path


def combine_masks(mask_paths, out_path, combination_func = 'and', geometry_func ="intersect"):
    """ORs or ANDs several masks. Gets metadata from top mask. Assumes that masks are a
    Python true or false """
    # TODO Implement intersection and union
    masks = [gdal.Open(mask_path) for mask_path in mask_paths]
    combined_polygon = get_combined_polygon(masks, geometry_func)
    gt = masks[0].GetGeoTransform()
    x_res = gt[1]
    y_res = gt[5]*-1  # Y res is -ve in geotransform
    bands = 1
    projection = masks[0].GetProjection()
    out_mask = create_new_image_from_polygon(combined_polygon, out_path, x_res, y_res,
                                             bands, projection, datatype=gdal.GDT_Byte, nodata=0)

    # This bit here is similar to stack_raster, but different enough to not be worth spinning into a combination_func
    # I might reconsider this later, but I think it'll overcomplicate things.
    out_mask_array = out_mask.GetVirtualMemArray(eAccess=gdal.GF_Write)
    out_mask_array[:, :] = 1
    for in_mask in masks:
        in_mask_array = in_mask.GetVirtualMemArray()
        if geometry_func == "intersect":
            out_x_min, out_x_max, out_y_min, out_y_max = pixel_bounds_from_polygon(out_mask, combined_polygon)
            in_x_min, in_x_max, in_y_min, in_y_max = pixel_bounds_from_polygon(in_mask, combined_polygon)
        elif geometry_func == "union":
            out_x_min, out_x_max, out_y_min, out_y_max = pixel_bounds_from_polygon(out_mask, get_raster_bounds(in_mask))
            in_x_min, in_x_max, in_y_min, in_y_max = pixel_bounds_from_polygon(in_mask, get_raster_bounds(in_mask))
        else:
            raise Exception("Invalid geometry_func; can be 'intersect' or 'union'")
        out_mask_view = out_mask_array[out_y_min: out_y_max, out_x_min: out_x_max]
        in_mask_view = in_mask_array[in_y_min: in_y_max, in_x_min: in_x_max]
        if combination_func is 'or':
            out_mask_view = np.bitwise_or(out_mask_view, in_mask_view)
        elif combination_func is 'and':
            out_mask_view = np.bitwise_and(out_mask_view, in_mask_view)
        elif combination_func is 'nor':
            out_mask_view = np.bitwise_not(np.bitwise_or(out_mask_view, in_mask_view))
        else:
            raise Exception("Invalid combination_func; valid values are 'or', 'and', and 'nor'")
        in_mask_view = None
        out_mask_view = None
        in_mask_array = None
    out_mask_array = None
    out_mask = None
    return out_path


def buffer_mask_in_place(mask_path, buffer_size):
    """Expands a mask in-place, overwriting the previous mask"""
    log = logging.getLogger(__name__)
    log.info("Buffering {} with buffer size {}".format(mask_path, buffer_size))
    mask = gdal.Open(mask_path, gdal.GA_Update)
    mask_array = mask.GetVirtualMemArray(eAccess=gdal.GA_Update)
    cache = morph.binary_erosion(mask_array, selem=morph.disk(buffer_size))
    np.copyto(mask_array, cache)
    mask_array = None
    mask = None


def create_new_image_from_polygon(polygon, out_path, x_res, y_res, bands,
                           projection, format="GTiff", datatype = gdal.GDT_Int32, nodata = -9999):
    """Returns an empty image of the extent of input polygon"""
    # TODO: Implement nodata
    bounds_x_min, bounds_x_max, bounds_y_min, bounds_y_max = polygon.GetEnvelope()
    final_width_pixels = int((bounds_x_max - bounds_x_min) / x_res)
    final_height_pixels = int((bounds_y_max - bounds_y_min) / y_res)
    driver = gdal.GetDriverByName(format)
    out_raster = driver.Create(
        out_path, xsize=final_width_pixels, ysize=final_height_pixels,
        bands=bands, eType=datatype
    )
    out_raster.SetGeoTransform([
        bounds_x_min, x_res, 0,
        bounds_y_max, 0, y_res * -1
    ])
    out_raster.SetProjection(projection)
    return out_raster


def resample_image_in_place(image_path, new_res):
    """Resamples an image in-place using gdalwarp to new_res in metres"""
    # I don't like using a second object here, but hey.
    with TemporaryDirectory() as td:
        args = gdal.WarpOptions(
            xRes=new_res,
            yRes=new_res
        )
        temp_image = os.path.join(td, "temp_image.tif")
        gdal.Warp(temp_image, image_path, options=args)
        shutil.move(temp_image, image_path)


def apply_array_image_mask(array, mask):
    """Applies a mask of (y,x) to an image array of (bands, y, x), returning a ma.array object"""
    band_count = array.shape[0]
    stacked_mask = np.stack([mask]*band_count, axis=0)
    out = ma.masked_array(array, stacked_mask)
    return out


def classify_image(image_path, model_path, class_out_dir, prob_out_dir=None,
                   apply_mask=False, out_type="GTiff", num_chunks=2):
    """
    Classifies change between two stacked images.
    Images need to be chunked, otherwise they cause a memory error (~16GB of data with a ~15GB machine)
    TODO: Ignore areas where one image has missing values
    TODO: Need to check over Heiko merge
    """
    log = logging.getLogger(__name__)
    log.info("Classifying file: {}".format(image_path))
    log.info("Saved model     : {}".format(model_path))
    image = gdal.Open(image_path)
    if num_chunks == None:
        log.info("No chunk size given, attempting autochunk.")
        num_chunks = autochunk(image)
        log.info("Autochunk to {} chunks".format(num_chunks))
    model = joblib.load(model_path)
    class_out_image = create_matching_dataset(image, class_out_dir, format=out_type, datatype=gdal.GDT_Byte)
    log.info("Created classification image file: {}".format(class_out_dir))
    if prob_out_dir:
        log.info("n classes in the model: {}".format(model.n_classes_))
        prob_out_image = create_matching_dataset(image, prob_out_dir, bands=model.n_classes_, datatype=gdal.GDT_Float32)
        log.info("Created probability image file: {}".format(prob_out_dir))
    model.n_cores = -1
    image_array = image.GetVirtualMemArray()

    if apply_mask:
        mask_path = get_mask_path(image_path)
        log.info("Applying mask at {}".format(mask_path))
        mask = gdal.Open(mask_path)
        mask_array = mask.GetVirtualMemArray()
        image_array = apply_array_image_mask(image_array, mask_array)
        mask_array = None
        mask = None

    # Mask out missing values from the classification
    # at this point, image_array has dimensions [band, y, x]
    image_array = reshape_raster_for_ml(image_array)
    # Now it has dimensions [x * y, band] as needed for Scikit-Learn

    # Determine where in the image array there are no missing values in any of the bands (axis 1)
    np.any(image_array != nodata, axis=1, out=goodpixels)

    n_samples = image_array.shape[0] # gives x * y dimension of the whole image
    n_good_samples = len(np.where(goodpixels)) # gives the number of pixels with no missing values in any band
    classes = np.empty(n_samples, dtype=np.ubyte)
    if prob_out_dir:
        probs = np.empty((n_samples, model.n_classes_), dtype=np.float32)

    chunk_size = int(n_good_samples / num_chunks)
    chunk_resid = n_good_samples - chunk_size * num_chunks
    for chunk_id in range(num_chunks):
        offset = chunk_id * chunk_size
        # process the residual pixels with the last chunk
        if chunk_id == num_chunks - 1:
            chunk_size = chunk_size + chunk_resid
        log.info("   Classifying chunk {} of size {}".format(chunk_id, chunk_size))
        chunk_view = image_array[offset : offset + chunk_size, :]
        goodpixels_view = goodpixels[offset : offset + chunk_size]
        out_view = classes[offset : offset + chunk_size]
        out_view[:] = model.predict(chunk_view[goodpixels_view,])
        # put class values in the right pixel position again
        np.copyto(chunk_view, out_view, where=goodpixels_view)

        if prob_out_dir:
            prob_view = probs[
                offset : offset + chunk_size, :
            ]
            prob_view[:, :] = model.predict_proba(chunk_view[goodpixels_view,])
            # put prob values in the right pixel position again
            np.copyto(prob_view, out_view, where=goodpixels_view)

    class_out_image.GetVirtualMemArray(eAccess=gdal.GF_Write)[:, :] = \
        reshape_ml_out_to_raster(classes, image.RasterXSize, image.RasterYSize)

    if prob_out_dir:
        prob_out_image.GetVirtualMemArray(eAccess=gdal.GF_Write)[:, :, :] = \
            reshape_prob_out_to_raster(probs, image.RasterXSize, image.RasterYSize)

    class_out_image = None
    prob_out_image = None
    if prob_out_dir:
        return class_out_dir, prob_out_dir
    else:
        return class_out_dir


def autochunk(dataset, mem_limit=None):
    """Calculates the number of chunks to break a dataset into without a memory error.
    We want to break the dataset into as few chunks as possible without going over mem_limit.
    mem_limit defaults to total amount of RAM available on machine if not specified"""
    pixels = dataset.RasterXSize * dataset.RasterYSize
    bytes_per_pixel = dataset.GetVirtualMemArray().dtype.itemsize*dataset.RasterCount
    image_bytes = bytes_per_pixel*pixels
    if not mem_limit:
        mem_limit = os.sysconf('SC_PAGE_SIZE') * os.sysconf('SC_AVPHYS_PAGES')
        # Lets assume that 20% of memory is being used for non-map bits
        mem_limit = int(mem_limit*0.8)
    # if I went back now, I would fail basic programming here.
    for num_chunks in range(1, pixels):
        if pixels % num_chunks != 0:
            continue
        chunk_size_bytes = (pixels/num_chunks)*bytes_per_pixel
        if chunk_size_bytes < mem_limit:
            return num_chunks


def covert_image_format(image, format):
    pass


def classify_directory(in_dir, model_path, class_out_dir, prob_out_dir,
                       apply_mask=False, out_type="GTiff", num_chunks=None):
    """
    Classifies every .tif in in_dir using model at model_path. Outputs are saved
    in class_out_dir and prob_out_dir, named [input_name]_class and _prob, respectively.
    """
    log = logging.getLogger(__name__)
    log.info("Classifying files in {}".format(in_dir))
    log.info("Class files saved in {}".format(class_out_dir))
    log.info("Prob. files saved in {}".format(prob_out_dir))
    for image_path in glob.glob(in_dir+r"/*.tif"):
        image_name = os.path.basename(image_path).split('.')[0]
        class_out_path = os.path.join(class_out_dir, image_name+"_class.tif")
        prob_out_path = os.path.join(prob_out_dir, image_name+"_prob.tif")
        classify_image(image_path, model_path, class_out_path, prob_out_path,
                       apply_mask, out_type, num_chunks)


def reshape_raster_for_ml(image_array):
    """Reshapes an array from gdal order [band, y, x] to scikit order [x*y, band]"""
    bands, y, x = image_array.shape
    image_array = np.transpose(image_array, (1, 2, 0))
    image_array = np.reshape(image_array, (x * y, bands))
    return image_array


def reshape_ml_out_to_raster(classes, width, height):
    """Reshapes an output [x*y] to gdal order [y, x]"""
    # TODO: Test this.
    image_array = np.reshape(classes, (height, width))
    return image_array


def reshape_prob_out_to_raster(probs, width, height):
    """reshapes an output of shape [x*y, classes] to gdal order [classes, y, x]"""
    classes = probs.shape[1]
    image_array = np.transpose(probs, (1, 0))
    image_array = np.reshape(image_array, (classes, height, width))
    return image_array


def create_trained_model(training_image_file_paths, cross_val_repeats = 5, attribute="CODE"):
    """Returns a trained random forest model from the training data. This
    assumes that image and model are in the same directory, with a shapefile.
    Give training_image_path a path to a list of .tif files. See spec in the R drive for data structure.
    At present, the model is an ExtraTreesClassifier arrived at by tpot; see tpot_classifier_kenya -> tpot 1)"""
    # This could be optimised by pre-allocating the training array. but not now.
    learning_data = None
    classes = None
    for training_image_file_path in training_image_file_paths:
        training_image_folder, training_image_name = os.path.split(training_image_file_path)
        training_image_name = training_image_name[:-4]  # Strip the file extension
        shape_path = os.path.join(training_image_folder, training_image_name, training_image_name + '.shp')
        this_training_data, this_classes = get_training_data(training_image_file_path, shape_path, attribute)
        if learning_data is None:
            learning_data = this_training_data
            classes = this_classes
        else:
            learning_data = np.append(learning_data, this_training_data, 0)
            classes = np.append(classes, this_classes)
    model = ens.ExtraTreesClassifier(bootstrap=False, criterion="gini", max_features=0.55, min_samples_leaf=2,
                                     min_samples_split=16, n_estimators=100, n_jobs=4, class_weight='balanced')
    model.fit(learning_data, classes)
    scores = cross_val_score(model, learning_data, classes, cv=cross_val_repeats)
    return model, scores


def create_model_for_region(path_to_region, model_out, scores_out, attribute="CODE"):
    """Creates a model based on training data for files in a given region"""
    image_glob = os.path.join(path_to_region, r"*.tif")
    image_list = glob.glob(image_glob)
    model, scores = create_trained_model(image_list, attribute=attribute)
    joblib.dump(model, model_out)
    with open(scores_out, 'w') as score_file:
        score_file.write(str(scores))


def create_model_from_signatures(sig_csv_path, model_out):
    model = ens.ExtraTreesClassifier(bootstrap=False, criterion="gini", max_features=0.55, min_samples_leaf=2,
                                     min_samples_split=16, n_estimators=100, n_jobs=4, class_weight='balanced')
    data = np.loadtxt(sig_csv_path, delimiter=",").T
    model.fit(data[1:, :].T, data[0, :])
    joblib.dump(model, model_out)


def get_training_data(image_path, shape_path, attribute="CODE", shape_projection_id=4326):
    """Given an image and a shapefile with categories, return x and y suitable
    for feeding into random_forest.fit.
    Note: THIS WILL FAIL IF YOU HAVE ANY CLASSES NUMBERED '0'
    WRITE A TEST FOR THIS TOO; if this goes wrong, it'll go wrong quietly and in a way that'll cause the most issues
     further on down the line."""
    with TemporaryDirectory() as td:
        shape_projection = osr.SpatialReference()
        shape_projection.ImportFromEPSG(shape_projection_id)
        image = gdal.Open(image_path)
        image_gt = image.GetGeoTransform()
        x_res, y_res = image_gt[1], image_gt[5]
        ras_path = os.path.join(td, "poly_ras")
        ras_params = gdal.RasterizeOptions(
            noData=0,
            attribute=attribute,
            xRes=x_res,
            yRes=y_res,
            outputType=gdal.GDT_Int16,
            outputSRS=shape_projection
        )
        # This produces a rasterised geotiff that's right, but not perfectly aligned to pixels.
        # This can probably be fixed.
        gdal.Rasterize(ras_path, shape_path, options=ras_params)
        rasterised_shapefile = gdal.Open(ras_path)
        shape_array = rasterised_shapefile.GetVirtualMemArray()
        local_x, local_y = get_local_top_left(image, rasterised_shapefile)
        shape_sparse = sp.coo_matrix(shape_array)
        y, x, features = sp.find(shape_sparse)
        training_data = np.empty((len(features), image.RasterCount))
        image_array = image.GetVirtualMemArray()
        image_view = image_array[:,
                    local_y: local_y + rasterised_shapefile.RasterYSize,
                    local_x: local_x + rasterised_shapefile.RasterXSize
                    ]
        for index in range(len(features)):
            training_data[index, :] = image_view[:, y[index], x[index]]
        return training_data, features


def get_local_top_left(raster1, raster2):
    """Gets the top-left corner of raster1 in the array of raster 2; WRITE A TEST FOR THIS"""
    inner_gt = raster2.GetGeoTransform()
    return point_to_pixel_coordinates(raster1, [inner_gt[0], inner_gt[3]])<|MERGE_RESOLUTION|>--- conflicted
+++ resolved
@@ -558,11 +558,7 @@
 
 
 def aggregate_and_mask_10m_bands(in_dir, out_dir, cloud_threshold = 60, cloud_model_path=None, buffer_size=0):
-<<<<<<< HEAD
-    """For every .SAFE file in a directory, aggregates all 10m resolution bands into a single geotif
-=======
     """For every .SAFE folder in in_dir, stacks band 2,3,4 and 8  bands into a single geotif
->>>>>>> 10f0ea35
      and creates a cloudmask from the sen2cor confidence layer and RandomForest model if provided"""
     log = logging.getLogger(__name__)
     safe_file_path_list = [os.path.join(in_dir, safe_file_path) for safe_file_path in os.listdir(in_dir)]
