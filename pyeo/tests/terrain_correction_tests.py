
import os
from os import path as p

import pyeo.terrain_correction as terrain_correction
import osgeo.gdal as gdal
import pathlib
import numpy as np
import pytest
import datetime as dt
import pytz
import joblib
from tempfile import TemporaryDirectory

gdal.UseExceptions()


def setup_module():
    os.chdir(pathlib.Path(__file__).parent)


@pytest.mark.skip("Test is too slow for dev right now")
def test_get_dem_slope_and_angle():
    test_dem_path = r"test_data/N001E109/N001E109_AVE_DSM.tif"
    slope_path = r"test_outputs/slope.dem"
    angle_path = r"test_outputs/angle.dem"
    terrain_correction.get_dem_slope_and_angle(test_dem_path, slope_path, angle_path)
    assert gdal.Open(slope_path)
    assert gdal.Open(angle_path)


def test_get_pixel_latlon():
    # Expected out for  top-left corner of test image, (0,0)
    # Test image is in EPSG 32748, QGIS says that TL corner coords are 600001.8, 9399997.9
    # epsg.io says that this is 105.9026743, -5.4275703 in latlon
    os.chdir(pathlib.Path(__file__).parent)
    test_image_path = "test_data/S2A_MSIL2A_20170922T025541_N0205_R032_T48MXU_20170922T031450.SAFE/GRANULE/L2A_T48MXU_A011755_20170922T031450/IMG_DATA/R20m/L2A_T48MXU_20170922T025541_AOT_20m.jp2"
    target_lon = 105.9026743
    target_lat = -5.4275703
    test_image = gdal.Open(test_image_path)
    out_lat, out_lon = terrain_correction.get_pixel_latlon(test_image, 0, 0)
    np.testing.assert_allclose(out_lat, target_lat, 0.001)
    np.testing.assert_allclose(out_lon, target_lon, 0.001)

@pytest.mark.skip("too slow")
def test_calculate_latlon_array():
    raster_path = "test_data/dem_test_indonesia.tif"
    raster = gdal.Open(raster_path)
    array = raster.GetVirtualMemArray()
    transformer, gt = terrain_correction._generate_latlon_transformer(raster)
    lon, lat = terrain_correction._generate_latlon_arrays(array, transformer, gt)
    test_lat = joblib.load("test_data/lat_array_indo")
    test_lon = joblib.load("test_data/lon_array_indo")
    assert np.all(lat == test_lat)
    assert np.all(lon == test_lon)

@pytest.mark.skip
def test_calculate_illumination_raster(monkeypatch):

    # The generate latlon array function is massively time-consuming.
    # This replaces it with precomputed data.
    def mock_latlon(foo, bar, baz):
        lat = joblib.load("test_data/lat_array_indo")
        lon = joblib.load("test_data/lon_array_indo")
        return lat, lon
    monkeypatch.setattr(terrain_correction, "_generate_latlon_arrays", mock_latlon)

    os.chdir(pathlib.Path(__file__).parent)
    dem_path = "test_data/dem_test_indonesia.tif"
    raster_timezone = pytz.timezone("Asia/Jakarta")
    raster_datetime = dt.datetime(2019, 6, 1, 12, 00, 00, tzinfo=raster_timezone)
    out_path = "test_outputs/illumination_indonesia.tif"
    terrain_correction.calculate_illumination_condition_array(dem_path, raster_datetime, out_path)


@pytest.mark.filterwarnings("ignore:numeric")
def test_terrain_correction(monkeypatch):
    os.chdir(pathlib.Path(__file__).parent)

<<<<<<< HEAD
    def mock_latlon(foo, bar, baz):
        lat = joblib.load("test_data/clipped_lat")
        lon = joblib.load("test_data/clipped_lon")
        return lat, lon
    monkeypatch.setattr(terrain_correction, "_generate_latlon_arrays", mock_latlon)
=======
#    def mock_latlon(foo, bar, baz):
#        lat = joblib.load("test_data/clipped_lat")
#        lon = joblib.load("test_data/clipped_lon")
#        return lat, lon
 #   monkeypatch.setattr(terrain_correction, "_generate_latlon_arrays", mock_latlon)#
>>>>>>> 52c43689

    dem_path = "test_data/dem_test_indonesia.tif"
    in_path = "test_data/indonesia_s2_l1_image.tif"
    raster_timezone = pytz.timezone("UTC")
    raster_datetime = dt.datetime(2017, 9, 22, 2, 55, 41, tzinfo=raster_timezone)
    out_path = "test_outputs/correction_indonesia.tif"
    terrain_correction.calculate_reflectance(in_path, dem_path, out_path, raster_datetime)


def test_terrain_correction_landsat(monkeypatch):
    dem_path = "test_data/dem_test_indonesia.tif"
    in_path = "test_data/landsat_stack.tif"
    raster_timezone = pytz.timezone("UTC")
    raster_datetime = dt.datetime(2015, 7, 5, 3, 5, 42, tzinfo=raster_timezone)
    out_path = "test_outputs/correction_landsat_indonesia.tif"
    terrain_correction.calculate_reflectance(in_path, dem_path, out_path, raster_datetime, is_landsat=False)
    assert gdal.Open(out_path)


def test_landsat_stacking():
    from pyeo import raster_manipulation as ras
    folder_path = "test_data/landsat_8_data/RASTER"
    out_image_path = "test_outputs/landsat_stack.tif"
    ras.preprocess_landsat_images(folder_path, out_image_path, new_projection=32748)
    out_raster = gdal.Open(out_path)
    assert out_raster<|MERGE_RESOLUTION|>--- conflicted
+++ resolved
@@ -77,19 +77,11 @@
 def test_terrain_correction(monkeypatch):
     os.chdir(pathlib.Path(__file__).parent)
 
-<<<<<<< HEAD
-    def mock_latlon(foo, bar, baz):
-        lat = joblib.load("test_data/clipped_lat")
-        lon = joblib.load("test_data/clipped_lon")
-        return lat, lon
-    monkeypatch.setattr(terrain_correction, "_generate_latlon_arrays", mock_latlon)
-=======
 #    def mock_latlon(foo, bar, baz):
 #        lat = joblib.load("test_data/clipped_lat")
 #        lon = joblib.load("test_data/clipped_lon")
 #        return lat, lon
  #   monkeypatch.setattr(terrain_correction, "_generate_latlon_arrays", mock_latlon)#
->>>>>>> 52c43689
 
     dem_path = "test_data/dem_test_indonesia.tif"
     in_path = "test_data/indonesia_s2_l1_image.tif"
